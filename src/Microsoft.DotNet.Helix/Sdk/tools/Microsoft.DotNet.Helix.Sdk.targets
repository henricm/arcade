<?xml version="1.0" encoding="utf-8"?>
<Project>
  <PropertyGroup>
    <MSBuildAllProjects>$(MSBuildAllProjects);$(MSBuildThisFileFullPath)</MSBuildAllProjects>
  </PropertyGroup>

  <Import Project="$(MSBuildToolsPath)\Microsoft.Common.targets" />

  <PropertyGroup>
    <HelixSdkTargets Condition="'$(HelixTargetQueue)' != ''">$(MSBuildThisFileDirectory)Microsoft.DotNet.Helix.Sdk.MonoQueue.targets</HelixSdkTargets>
    <HelixSdkTargets Condition="'$(HelixTargetQueue)' == ''">$(MSBuildThisFileDirectory)Microsoft.DotNet.Helix.Sdk.MultiQueue.targets</HelixSdkTargets>
  </PropertyGroup>

<<<<<<< HEAD
  <Import Project="$(HelixSdkTargets)"/>
  
=======
  <Choose>
    <When Condition="$(HelixTargetQueue.ToLowerInvariant().Contains('windows'))">
      <PropertyGroup>
        <IsPosixShell>false</IsPosixShell>
      </PropertyGroup>
    </When>
    <Otherwise>
      <PropertyGroup>
        <IsPosixShell>true</IsPosixShell>
      </PropertyGroup>
    </Otherwise>
  </Choose>

  <Target Name="Test"
          DependsOnTargets="$(TestDependsOn)">
    <SendHelixJob Source="$(HelixSource)"
                  Type="$(HelixType)"
                  Build="$(HelixBuild)"
                  TargetQueue="$(HelixTargetQueue)"
                  IsPosixShell="$(IsPosixShell)"
                  BaseUri="$(HelixBaseUri)"
                  AccessToken="$(HelixAccessToken)"
                  PreCommands="@(HelixPreCommand)"
                  PostCommands="@(HelixPostCommand)"
                  CorrelationPayloads="@(HelixCorrelationPayload)"
                  WorkItems="@(HelixWorkItem)">
      <Output TaskParameter="JobCorrelationId" PropertyName="HelixJobId"/>
    </SendHelixJob>
    <Message Text="Sent Helix Job $(HelixJobId)" Importance="High" />
  </Target>
>>>>>>> a19a19cf
</Project><|MERGE_RESOLUTION|>--- conflicted
+++ resolved
@@ -11,39 +11,6 @@
     <HelixSdkTargets Condition="'$(HelixTargetQueue)' == ''">$(MSBuildThisFileDirectory)Microsoft.DotNet.Helix.Sdk.MultiQueue.targets</HelixSdkTargets>
   </PropertyGroup>
 
-<<<<<<< HEAD
   <Import Project="$(HelixSdkTargets)"/>
-  
-=======
-  <Choose>
-    <When Condition="$(HelixTargetQueue.ToLowerInvariant().Contains('windows'))">
-      <PropertyGroup>
-        <IsPosixShell>false</IsPosixShell>
-      </PropertyGroup>
-    </When>
-    <Otherwise>
-      <PropertyGroup>
-        <IsPosixShell>true</IsPosixShell>
-      </PropertyGroup>
-    </Otherwise>
-  </Choose>
 
-  <Target Name="Test"
-          DependsOnTargets="$(TestDependsOn)">
-    <SendHelixJob Source="$(HelixSource)"
-                  Type="$(HelixType)"
-                  Build="$(HelixBuild)"
-                  TargetQueue="$(HelixTargetQueue)"
-                  IsPosixShell="$(IsPosixShell)"
-                  BaseUri="$(HelixBaseUri)"
-                  AccessToken="$(HelixAccessToken)"
-                  PreCommands="@(HelixPreCommand)"
-                  PostCommands="@(HelixPostCommand)"
-                  CorrelationPayloads="@(HelixCorrelationPayload)"
-                  WorkItems="@(HelixWorkItem)">
-      <Output TaskParameter="JobCorrelationId" PropertyName="HelixJobId"/>
-    </SendHelixJob>
-    <Message Text="Sent Helix Job $(HelixJobId)" Importance="High" />
-  </Target>
->>>>>>> a19a19cf
 </Project>